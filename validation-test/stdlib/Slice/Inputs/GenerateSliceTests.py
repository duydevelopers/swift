#!/usr/bin/env python

import itertools

traversal_options = ['Forward', 'Bidirectional', 'RandomAccess']
base_kind_options = ['Defaulted', 'Minimal']
mutable_options = [False, True]
for traversal, base_kind, mutable in itertools.product(traversal_options,
                                                       base_kind_options,
                                                       mutable_options):
    # Test Slice<Base> and MutableSlice<Base> of various collections using value
    # types as elements.
<<<<<<< HEAD
    wrapper_types = [ 'Slice', 'MutableSlice' ] if mutable else [ 'Slice' ]
    for Wrapper in wrapper_types:
=======
    wrapper_types = ['Slice', 'MutableSlice'] if mutable else ['Slice']
    for WrapperType in wrapper_types:
>>>>>>> 87681ef0
        for name, prefix, suffix in [
                ('FullWidth', '[]', '[]'),
                ('WithPrefix', '[-9999, -9998, -9997]', '[]'),
                ('WithSuffix', '[]', '[ -9999, -9998, -9997]'),
                ('WithPrefixAndSuffix', '[-9999, -9998, -9997, -9996, -9995]', '[-9994, -9993, -9992]')
        ]:
            Base = '%s%s%sCollection' % (base_kind, traversal, 'Mutable' if mutable else '')
            testFilename = Wrapper + '_Of_' + Base + '_' + name + '.swift'
            with open(testFilename + '.gyb', 'w') as testFile:
                testFile.write("""
//// Automatically Generated From validation-test/stdlib/Inputs/GenerateSliceTests.py
//////// Do Not Edit Directly!
// -*- swift -*-
// RUN: rm -rf %t ; mkdir -p %t
// RUN: %S/../../../utils/gyb %s -o %t/{testFilename} -D test_path="%S"
// RUN: %S/../../../utils/line-directive %t/{testFilename} -- %target-build-swift %t/{testFilename} -o %t/{testFilename}.a.out
// RUN: %S/../../../utils/line-directive %t/{testFilename} -- %target-run %t/{testFilename}.a.out
// REQUIRES: executable_test

// FIXME: the test is too slow when the standard library is not optimized.
// REQUIRES: optimized_stdlib

import StdlibUnittest
import StdlibCollectionUnittest

// Also import modules which are used by StdlibUnittest internally. This
// workaround is needed to link all required libraries in case we compile
// StdlibUnittest with -sil-serialize-all.
import SwiftPrivate
#if _runtime(_ObjC)
import ObjectiveC
#endif

var SliceTests = TestSuite("Collection")

% import gyb
% TSliceTest = gyb.parseTemplate("{{}}/Inputs/slice.gyb".format(test_path))
% SliceTest = gyb.executeTemplate(
%   TSliceTest,
%   traversal='{traversal}',
%   base_kind='{base_kind}',
%   mutable={mutable},
%   Wrapper='{Wrapper}',
%   name='{name}',
%   prefix={prefix},
%   suffix={suffix})
${{SliceTest}}

runAllTests()
""".format(
<<<<<<< HEAD
    testFilename=testFilename,
    traversal=traversal,
    base_kind=base_kind,
    mutable=mutable,
    Wrapper=Wrapper,
    name=name,
    prefix=prefix,
    suffix=suffix
))
=======
                    testFilename=testFilename, traversal=traversal,
                    base_kind=base_kind, mutable=mutable,
                    WrapperType=WrapperType, name=name, prefix=prefix,
                    suffix=suffix))
>>>>>>> 87681ef0
<|MERGE_RESOLUTION|>--- conflicted
+++ resolved
@@ -10,13 +10,8 @@
                                                        mutable_options):
     # Test Slice<Base> and MutableSlice<Base> of various collections using value
     # types as elements.
-<<<<<<< HEAD
-    wrapper_types = [ 'Slice', 'MutableSlice' ] if mutable else [ 'Slice' ]
+    wrapper_types = ['Slice', 'MutableSlice'] if mutable else ['Slice']
     for Wrapper in wrapper_types:
-=======
-    wrapper_types = ['Slice', 'MutableSlice'] if mutable else ['Slice']
-    for WrapperType in wrapper_types:
->>>>>>> 87681ef0
         for name, prefix, suffix in [
                 ('FullWidth', '[]', '[]'),
                 ('WithPrefix', '[-9999, -9998, -9997]', '[]'),
@@ -67,19 +62,7 @@
 
 runAllTests()
 """.format(
-<<<<<<< HEAD
-    testFilename=testFilename,
-    traversal=traversal,
-    base_kind=base_kind,
-    mutable=mutable,
-    Wrapper=Wrapper,
-    name=name,
-    prefix=prefix,
-    suffix=suffix
-))
-=======
                     testFilename=testFilename, traversal=traversal,
                     base_kind=base_kind, mutable=mutable,
-                    WrapperType=WrapperType, name=name, prefix=prefix,
-                    suffix=suffix))
->>>>>>> 87681ef0
+                    Wrapper=Wrapper, name=name, prefix=prefix,
+                    suffix=suffix))