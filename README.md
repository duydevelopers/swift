--- conflicted
+++ resolved
@@ -54,11 +54,7 @@
 
 #### macOS
 
-<<<<<<< HEAD
-To build for macOS, you need [Xcode 9.2](https://developer.apple.com/xcode/downloads/).
-=======
 To build for macOS, you need [Xcode 9.3 beta](https://developer.apple.com/xcode/downloads/).
->>>>>>> ca1cb647
 The required version of Xcode changes frequently, and is often a beta release.
 Check this document or the host information on <https://ci.swift.org> for the
 current required version.
