--- conflicted
+++ resolved
@@ -183,25 +183,13 @@
 extension _ArrayBufferProtocol 
   where Buffer.Element == Element
 {
-
-<<<<<<< HEAD
-  // @_versioned
+  @_inlineable
   public var subscriptBaseAddress: UnsafeMutablePointer<Element> {
     return firstElementAddress
   }
 
+  @_inlineable
   public mutating func replaceSubrange<C>(
-=======
-  @_inlineable
-  @_versioned
-  internal var subscriptBaseAddress: UnsafeMutablePointer<Element> {
-    return firstElementAddress
-  }
-
-  @_inlineable
-  @_versioned
-  internal mutating func replaceSubrange<C>(
->>>>>>> f61612cc
     _ subrange: Range<Int>,
     with newValues: C
   ) where C : Collection, C.Iterator.Element == Element {
