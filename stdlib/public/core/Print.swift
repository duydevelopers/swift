--- conflicted
+++ resolved
@@ -91,11 +91,7 @@
   items: Any...,
   separator: String = " ",
   terminator: String = "\n",
-<<<<<<< HEAD
-  inout to output: Target
-=======
-  toStream output: inout Target
->>>>>>> f7b90b86
+  to output: inout Target
 ) {
   _print(items, separator: separator, terminator: terminator, to: &output)
 }
@@ -116,11 +112,7 @@
   items: Any...,
   separator: String = " ",
   terminator: String = "\n",
-<<<<<<< HEAD
-  inout to output: Target
-=======
-  toStream output: inout Target
->>>>>>> f7b90b86
+  to output: inout Target
 ) {
   _debugPrint(
     items, separator: separator, terminator: terminator, to: &output)
@@ -132,11 +124,7 @@
   items: [Any],
   separator: String = " ",
   terminator: String = "\n",
-<<<<<<< HEAD
-  inout to output: Target
-=======
-  toStream output: inout Target
->>>>>>> f7b90b86
+  to output: inout Target
 ) {
   var prefix = ""
   output._lock()
@@ -155,11 +143,7 @@
   items: [Any],
   separator: String = " ",
   terminator: String = "\n",
-<<<<<<< HEAD
-  inout to output: Target
-=======
-  toStream output: inout Target
->>>>>>> f7b90b86
+  to output: inout Target
 ) {
   var prefix = ""
   output._lock()
@@ -182,29 +166,16 @@
 
 
 //===--- FIXME: Not working due to <rdar://22101775> ----------------------===//
-<<<<<<< HEAD
 @available(*, unavailable, message="Please use the 'to' label for the target stream: 'print((...), to: &...)'")
-public func print<T>(_: T, inout _: OutputStream) {}
+public func print<T>(_: T, _: inout OutputStream) {}
 @available(*, unavailable, message="Please use the 'to' label for the target stream: 'debugPrint((...), to: &...))'")
-public func debugPrint<T>(_: T, inout _: OutputStream) {}
+public func debugPrint<T>(_: T, _: inout OutputStream) {}
 
 @available(*, unavailable, message="Please use 'terminator: \"\"' instead of 'appendNewline: false' and use the 'toStream' label for the target stream: 'print((...), terminator: \"\", toStream: &...)'")
-public func print<T>(_: T, inout _: OutputStream, appendNewline: Bool = true) {}
+public func print<T>(_: T, _: inout OutputStream, appendNewline: Bool = true) {}
 @available(*, unavailable, message="Please use 'terminator: \"\"' instead of 'appendNewline: false' and use the 'toStream' label for the target stream: 'debugPrint((...), terminator: \"\", toStream: &...)'")
 public func debugPrint<T>(
-  _: T, inout _: OutputStream, appendNewline: Bool = true
-=======
-@available(*, unavailable, message="Please use the 'toStream' label for the target stream: 'print((...), toStream: &...)'")
-public func print<T>(_: T, _: inout OutputStreamType) {}
-@available(*, unavailable, message="Please use the 'toStream' label for the target stream: 'debugPrint((...), toStream: &...))'")
-public func debugPrint<T>(_: T, _: inout OutputStreamType) {}
-
-@available(*, unavailable, message="Please use 'terminator: \"\"' instead of 'appendNewline: false' and use the 'toStream' label for the target stream: 'print((...), terminator: \"\", toStream: &...)'")
-public func print<T>(_: T, _: inout OutputStreamType, appendNewline: Bool = true) {}
-@available(*, unavailable, message="Please use 'terminator: \"\"' instead of 'appendNewline: false' and use the 'toStream' label for the target stream: 'debugPrint((...), terminator: \"\", toStream: &...)'")
-public func debugPrint<T>(
-  _: T, _: inout OutputStreamType, appendNewline: Bool = true
->>>>>>> f7b90b86
+  _: T, _: inout OutputStream, appendNewline: Bool = true
 ) {}
 //===----------------------------------------------------------------------===//
 //===----------------------------------------------------------------------===//