//===----------------------------------------------------------------------===//
//
// This source file is part of the Swift.org open source project
//
// Copyright (c) 2014 - 2016 Apple Inc. and the Swift project authors
// Licensed under Apache License v2.0 with Runtime Library Exception
//
// See http://swift.org/LICENSE.txt for license information
// See http://swift.org/CONTRIBUTORS.txt for the list of Swift project authors
//
//===----------------------------------------------------------------------===//

/// Customizes the result of `_reflect(x)`, where `x` is a conforming
/// type.
public protocol _Reflectable {
  // The runtime has inappropriate knowledge of this protocol and how its
  // witness tables are laid out. Changing this protocol requires a
  // corresponding change to Reflection.cpp.

  /// Returns a mirror that reflects `self`.
  @warn_unused_result
  func _getMirror() -> _Mirror
}

/// A unique identifier for a class instance or metatype.
///
/// In Swift, only class instances and metatypes have unique identities. There
/// is no notion of identity for structs, enums, functions, or tuples.
public struct ObjectIdentifier : Hashable, Comparable {
  internal let _value: Builtin.RawPointer

  // FIXME: Better hashing algorithm
  /// The hash value.
  ///
  /// **Axiom:** `x == y` implies `x.hashValue == y.hashValue`.
  ///
  /// - Note: The hash value is not guaranteed to be stable across
  ///   different invocations of the same program.  Do not persist the
  ///   hash value across program runs.
  public var hashValue: Int {
    return Int(Builtin.ptrtoint_Word(_value))
  }

  /// Construct an instance that uniquely identifies the class instance `x`.
  public init(_ x: AnyObject) {
    self._value = Builtin.bridgeToRawPointer(x)
  }

  /// Construct an instance that uniquely identifies the metatype `x`.
  public init(_ x: Any.Type) {
    self._value = unsafeBitCast(x, to: Builtin.RawPointer.self)
  }
}

@warn_unused_result
public func <(lhs: ObjectIdentifier, rhs: ObjectIdentifier) -> Bool {
  return UInt(lhs) < UInt(rhs)
}

@warn_unused_result
public func ==(x: ObjectIdentifier, y: ObjectIdentifier) -> Bool {
  return Bool(Builtin.cmp_eq_RawPointer(x._value, y._value))
}

extension UInt {
  /// Create a `UInt` that captures the full value of `objectID`.
  public init(_ objectID: ObjectIdentifier) {
    self.init(Builtin.ptrtoint_Word(objectID._value))
  }
}

extension Int {
  /// Create an `Int` that captures the full value of `objectID`.
  public init(_ objectID: ObjectIdentifier) {
    self.init(bitPattern: UInt(objectID))
  }
}

/// How children of this value should be presented in the IDE.
public enum _MirrorDisposition {
  /// As a struct.
  case Struct
  /// As a class.
  case Class
  /// As an enum.
  case Enum
  /// As a tuple.
  case Tuple
  /// As a miscellaneous aggregate with a fixed set of children.
  case Aggregate
  /// As a container that is accessed by index.
  case IndexContainer
  /// As a container that is accessed by key.
  case KeyContainer
  /// As a container that represents membership of its values.
  case MembershipContainer
  /// As a miscellaneous container with a variable number of children.
  case Container
  /// An Optional which can have either zero or one children.
  case Optional
  /// An Objective-C object imported in Swift.
  case ObjCObject
}

/// The type returned by `_reflect(x)`; supplies an API for runtime
/// reflection on `x`.
public protocol _Mirror {
  /// The instance being reflected.
  var value: Any { get }

  /// Identical to `value.dynamicType`.
  var valueType: Any.Type { get }

  /// A unique identifier for `value` if it is a class instance; `nil`
  /// otherwise.
  var objectIdentifier: ObjectIdentifier? { get }

  /// The count of `value`'s logical children.
  var count: Int { get }

  /// Get a name and mirror for the `i`th logical child.
  subscript(i: Int) -> (String, _Mirror) { get }

  /// A string description of `value`.
  var summary: String { get }

  /// A rich representation of `value` for an IDE, or `nil` if none is supplied.
  var quickLookObject: PlaygroundQuickLook? { get }

  /// How `value` should be presented in an IDE.
  var disposition: _MirrorDisposition { get }
}

/// An entry point that can be called from C++ code to get the summary string
/// for an arbitrary object. The memory pointed to by "out" is initialized with
/// the summary string.
@warn_unused_result
@_silgen_name("swift_getSummary")
public // COMPILER_INTRINSIC
func _getSummary<T>(out: UnsafeMutablePointer<String>, x: T) {
  out.initializePointee(String(reflecting: x))
}

/// Produce a mirror for any value. If the value's type conforms to
/// `_Reflectable`, invoke its `_getMirror()` method; otherwise, fall back
/// to an implementation in the runtime that structurally reflects values
/// of any type.
@warn_unused_result
@_silgen_name("swift_reflectAny")
public func _reflect<T>(x: T) -> _Mirror

/// Dump an object's contents using its mirror to the specified output stream.
public func dump<T, TargetStream : OutputStream>(
    x: T, inout _ targetStream: TargetStream,
    name: String? = nil, indent: Int = 0,
    maxDepth: Int = .max, maxItems: Int = .max
) -> T {
  var maxItemCounter = maxItems
  var visitedItems = [ObjectIdentifier : Int]()
  targetStream._lock()
  defer { targetStream._unlock() }
  _dumpObject_unlocked(
    x, name, indent, maxDepth, &maxItemCounter, &visitedItems,
    &targetStream)
  return x
}

/// Dump an object's contents using its mirror to standard output.
public func dump<T>(x: T, name: String? = nil, indent: Int = 0,
             maxDepth: Int = .max, maxItems: Int = .max) -> T {
  var stdoutStream = _Stdout()
  return dump(
    x, &stdoutStream, name: name, indent: indent, maxDepth: maxDepth,
    maxItems: maxItems)
}

/// Dump an object's contents. User code should use dump().
internal func _dumpObject_unlocked<TargetStream : OutputStream>(
    object: Any, _ name: String?, _ indent: Int, _ maxDepth: Int,
    inout _ maxItemCounter: Int,
    inout _ visitedItems: [ObjectIdentifier : Int],
    inout _ targetStream: TargetStream
) {
  guard maxItemCounter > 0 else { return }
  maxItemCounter -= 1

  for _ in 0..<indent { targetStream.write(" ") }

  let mirror = Mirror(reflecting: object)
  let count = mirror.children.count
  let bullet = count == 0    ? "-"
             : maxDepth <= 0 ? "▹" : "▿"
  targetStream.write(bullet)
  targetStream.write(" ")

  if let nam = name {
    targetStream.write(nam)
    targetStream.write(": ")
  }
  // This takes the place of the old mirror API's 'summary' property
  _dumpPrint_unlocked(object, mirror, &targetStream)

  let id: ObjectIdentifier?
  if let classInstance = object as? AnyObject where object.dynamicType is AnyObject.Type {
    // Object is a class (but not an ObjC-bridged struct)
    id = ObjectIdentifier(classInstance)
  } else if let metatypeInstance = object as? Any.Type {
    // Object is a metatype
    id = ObjectIdentifier(metatypeInstance)
  } else {
    id = nil
  }
  if let theId = id {
    if let previous = visitedItems[theId] {
      targetStream.write(" #")
      _print_unlocked(previous, &targetStream)
      targetStream.write("\n")
      return
    }
    let identifier = visitedItems.count
    visitedItems[theId] = identifier
    targetStream.write(" #")
    _print_unlocked(identifier, &targetStream)
  }

  targetStream.write("\n")

  guard maxDepth > 0 else { return }

  if let superclassMirror = mirror.superclassMirror {
    _dumpSuperclass_unlocked(superclassMirror, indent + 2, maxDepth - 1, &maxItemCounter, &visitedItems, &targetStream)
  }

  var currentIndex = mirror.children.startIndex
  for i in 0..<count {
    if maxItemCounter <= 0 {
      for _ in 0..<(indent+4) {
        _print_unlocked(" ", &targetStream)
      }
      let remainder = count - i
      targetStream.write("(")
      _print_unlocked(remainder, &targetStream)
      if i > 0 { targetStream.write(" more") }
      if remainder == 1 {
        targetStream.write(" child)\n")
      } else {
        targetStream.write(" children)\n")
      }
      return
    }

    let (name, child) = mirror.children[currentIndex]
    currentIndex = currentIndex.successor()
    _dumpObject_unlocked(child, name, indent + 2, maxDepth - 1,
                         &maxItemCounter, &visitedItems, &targetStream)
  }
}

/// Dump information about an object's superclass, given a mirror reflecting
/// that superclass.
internal func _dumpSuperclass_unlocked<TargetStream : OutputStream>(
    mirror: Mirror, _ indent: Int, _ maxDepth: Int,
    inout _ maxItemCounter: Int,
    inout _ visitedItems: [ObjectIdentifier : Int],
    inout _ targetStream: TargetStream
) {
  guard maxItemCounter > 0 else { return }
  maxItemCounter -= 1

  for _ in 0..<indent { targetStream.write(" ") }

  let count = mirror.children.count
  let bullet = count == 0    ? "-"
             : maxDepth <= 0 ? "▹" : "▿"
  targetStream.write(bullet)
  targetStream.write(" super: ")
  _debugPrint_unlocked(mirror.subjectType, &targetStream)
  targetStream.write("\n")

  guard maxDepth > 0 else { return }

  if let superclassMirror = mirror.superclassMirror {
    _dumpSuperclass_unlocked(superclassMirror, indent + 2, maxDepth - 1,
                             &maxItemCounter, &visitedItems, &targetStream)
  }

  var currentIndex = mirror.children.startIndex
  for i in 0..<count {
    if maxItemCounter <= 0 {
      for _ in 0..<(indent+4) {
        targetStream.write(" ")
      }
      let remainder = count - i
      targetStream.write("(")
      _print_unlocked(remainder, &targetStream)
      if i > 0 { targetStream.write(" more") }
      if remainder == 1 {
        targetStream.write(" child)\n")
      } else {
        targetStream.write(" children)\n")
      }
      return
    }

    let (name, child) = mirror.children[currentIndex]
    currentIndex = currentIndex.successor()
    _dumpObject_unlocked(child, name, indent + 2, maxDepth - 1,
                         &maxItemCounter, &visitedItems, &targetStream)
  }
}

// -- Implementation details for the runtime's _Mirror implementation

@_silgen_name("swift_MagicMirrorData_summary")
func _swift_MagicMirrorData_summaryImpl(
  metadata: Any.Type, _ result: UnsafeMutablePointer<String>
)

public struct _MagicMirrorData {
  let owner: Builtin.NativeObject
  let ptr: Builtin.RawPointer
  let metadata: Any.Type

  var value: Any {
    @_silgen_name("swift_MagicMirrorData_value")get
  }
  var valueType: Any.Type {
    @_silgen_name("swift_MagicMirrorData_valueType")get
  }

  public var objcValue: Any {
    @_silgen_name("swift_MagicMirrorData_objcValue")get
  }
  public var objcValueType: Any.Type {
    @_silgen_name("swift_MagicMirrorData_objcValueType")get
  }

  var summary: String {
    let (_, result) = _withUninitializedString {
      _swift_MagicMirrorData_summaryImpl(self.metadata, $0)
    }
    return result
  }

  public func _loadValue<T>() -> T {
    return Builtin.load(ptr) as T
  }
}

struct _OpaqueMirror : _Mirror {
  let data: _MagicMirrorData

  var value: Any { return data.value }
  var valueType: Any.Type { return data.valueType }
  var objectIdentifier: ObjectIdentifier? { return nil }
  var count: Int { return 0 }
  subscript(i: Int) -> (String, _Mirror) {
    _requirementFailure("no children")
  }
  var summary: String { return data.summary }
  var quickLookObject: PlaygroundQuickLook? { return nil }
  var disposition: _MirrorDisposition { return .Aggregate }
}

internal struct _TupleMirror : _Mirror {
  let data: _MagicMirrorData

  var value: Any { return data.value }
  var valueType: Any.Type { return data.valueType }
  var objectIdentifier: ObjectIdentifier? { return nil }
  var count: Int {
    @_silgen_name("swift_TupleMirror_count")get
  }
<<<<<<< HEAD
  subscript(i: Int) -> (String, _Mirror) {
    @_silgen_name("swift_TupleMirror_subscript")get
=======
  subscript(i: Int) -> (String, _MirrorType) {
    return _subscript_get(i)
>>>>>>> f3aa9f47
  }
  @_silgen_name("swift_TupleMirror_subscript")
  func _subscript_get<T>(i: Int) -> (T, _MirrorType)

  var summary: String { return "(\(count) elements)" }
  var quickLookObject: PlaygroundQuickLook? { return nil }
  var disposition: _MirrorDisposition { return .Tuple }
}

struct _StructMirror : _Mirror {
  let data: _MagicMirrorData

  var value: Any { return data.value }
  var valueType: Any.Type { return data.valueType }
  var objectIdentifier: ObjectIdentifier? { return nil }
  var count: Int {
    @_silgen_name("swift_StructMirror_count")get
  }
<<<<<<< HEAD
  subscript(i: Int) -> (String, _Mirror) {
    @_silgen_name("swift_StructMirror_subscript")get
=======
  subscript(i: Int) -> (String, _MirrorType) {
    return _subscript_get(i)
>>>>>>> f3aa9f47
  }
  @_silgen_name("swift_StructMirror_subscript")
  func _subscript_get<T>(i: Int) -> (T, _MirrorType)

  var summary: String {
    return _typeName(valueType)
  }
  var quickLookObject: PlaygroundQuickLook? { return nil }
  var disposition: _MirrorDisposition { return .Struct }
}

struct _EnumMirror : _Mirror {
  let data: _MagicMirrorData

  var value: Any { return data.value }
  var valueType: Any.Type { return data.valueType }
  var objectIdentifier: ObjectIdentifier? { return nil }
  var count: Int {
    @_silgen_name("swift_EnumMirror_count")get
  }
  var caseName: UnsafePointer<CChar> {
    @_silgen_name("swift_EnumMirror_caseName")get
  }
<<<<<<< HEAD
  subscript(i: Int) -> (String, _Mirror) {
    @_silgen_name("swift_EnumMirror_subscript")get
=======
  subscript(i: Int) -> (String, _MirrorType) {
    return _subscript_get(i)
>>>>>>> f3aa9f47
  }
  @_silgen_name("swift_EnumMirror_subscript")
  func _subscript_get<T>(i: Int) -> (T, _MirrorType)

  var summary: String {
    let maybeCaseName = String(validatingUTF8: self.caseName)
    let typeName = _typeName(valueType)
    if let caseName = maybeCaseName {
      return typeName + "." + caseName
    }
    return typeName
  }
  var quickLookObject: PlaygroundQuickLook? { return nil }
  var disposition: _MirrorDisposition { return .Enum }
}

@warn_unused_result
@_silgen_name("swift_ClassMirror_count")
func _getClassCount(_: _MagicMirrorData) -> Int

// Like the other swift_*Mirror_subscript functions declared here and
// elsewhere, this is implemented in the runtime.  The Swift CC would
// normally require the String to be returned directly and the _MirrorType
// indirectly.  However, Clang isn't currently capable of doing that
// reliably because the size of String exceeds the normal direct-return
// ABI rules on most platforms.  Therefore, we make this function generic,
// which has the disadvantage of passing the String type metadata as an
// extra argument, but does force the string to be returned indirectly.
@warn_unused_result
@_silgen_name("swift_ClassMirror_subscript")
<<<<<<< HEAD
func _getClassChild(_: Int, _: _MagicMirrorData) -> (String, _Mirror)
=======
func _getClassChild<T>(_: Int, _: _MagicMirrorData) -> (T, _MirrorType)
>>>>>>> f3aa9f47

#if _runtime(_ObjC)
@warn_unused_result
@_silgen_name("swift_ClassMirror_quickLookObject")
public func _getClassPlaygroundQuickLook(
  data: _MagicMirrorData
) -> PlaygroundQuickLook?
#endif

struct _ClassMirror : _Mirror {
  let data: _MagicMirrorData

  var value: Any { return data.value }
  var valueType: Any.Type { return data.valueType }
  var objectIdentifier: ObjectIdentifier? {
    return data._loadValue() as ObjectIdentifier
  }
  var count: Int {
    return _getClassCount(data)
  }
  subscript(i: Int) -> (String, _Mirror) {
    return _getClassChild(i, data)
  }
  var summary: String {
    return _typeName(valueType)
  }
  var quickLookObject: PlaygroundQuickLook? {
#if _runtime(_ObjC)
    return _getClassPlaygroundQuickLook(data)
#else
    return nil
#endif
  }
  var disposition: _MirrorDisposition { return .Class }
}

struct _ClassSuperMirror : _Mirror {
  let data: _MagicMirrorData

  var value: Any { return data.value }
  var valueType: Any.Type { return data.valueType }

  // Suppress the value identifier for super mirrors.
  var objectIdentifier: ObjectIdentifier? {
    return nil
  }
  var count: Int {
    return _getClassCount(data)
  }
  subscript(i: Int) -> (String, _Mirror) {
    return _getClassChild(i, data)
  }
  var summary: String {
    return _typeName(data.metadata)
  }
  var quickLookObject: PlaygroundQuickLook? { return nil }
  var disposition: _MirrorDisposition { return .Class }
}

struct _MetatypeMirror : _Mirror {
  let data: _MagicMirrorData

  var value: Any { return data.value }
  var valueType: Any.Type { return data.valueType }

  var objectIdentifier: ObjectIdentifier? {
    return data._loadValue() as ObjectIdentifier
  }

  var count: Int {
    return 0
  }
  subscript(i: Int) -> (String, _Mirror) {
    _requirementFailure("no children")
  }
  var summary: String {
    return _typeName(data._loadValue() as Any.Type)
  }
  var quickLookObject: PlaygroundQuickLook? { return nil }

  // Special disposition for types?
  var disposition: _MirrorDisposition { return .Aggregate }
}

extension ObjectIdentifier {
  @available(*, unavailable, message="use the 'UInt(_:)' initializer")
  public var uintValue: UInt {
    fatalError("unavailable function can't be called")
  }
}
<|MERGE_RESOLUTION|>--- conflicted
+++ resolved
@@ -371,16 +371,11 @@
   var count: Int {
     @_silgen_name("swift_TupleMirror_count")get
   }
-<<<<<<< HEAD
-  subscript(i: Int) -> (String, _Mirror) {
-    @_silgen_name("swift_TupleMirror_subscript")get
-=======
-  subscript(i: Int) -> (String, _MirrorType) {
+  subscript(i: Int) -> (String, _Mirror) {
     return _subscript_get(i)
->>>>>>> f3aa9f47
   }
   @_silgen_name("swift_TupleMirror_subscript")
-  func _subscript_get<T>(i: Int) -> (T, _MirrorType)
+  func _subscript_get<T>(i: Int) -> (T, _Mirror)
 
   var summary: String { return "(\(count) elements)" }
   var quickLookObject: PlaygroundQuickLook? { return nil }
@@ -396,16 +391,11 @@
   var count: Int {
     @_silgen_name("swift_StructMirror_count")get
   }
-<<<<<<< HEAD
-  subscript(i: Int) -> (String, _Mirror) {
-    @_silgen_name("swift_StructMirror_subscript")get
-=======
-  subscript(i: Int) -> (String, _MirrorType) {
+  subscript(i: Int) -> (String, _Mirror) {
     return _subscript_get(i)
->>>>>>> f3aa9f47
   }
   @_silgen_name("swift_StructMirror_subscript")
-  func _subscript_get<T>(i: Int) -> (T, _MirrorType)
+  func _subscript_get<T>(i: Int) -> (T, _Mirror)
 
   var summary: String {
     return _typeName(valueType)
@@ -426,16 +416,11 @@
   var caseName: UnsafePointer<CChar> {
     @_silgen_name("swift_EnumMirror_caseName")get
   }
-<<<<<<< HEAD
-  subscript(i: Int) -> (String, _Mirror) {
-    @_silgen_name("swift_EnumMirror_subscript")get
-=======
-  subscript(i: Int) -> (String, _MirrorType) {
+  subscript(i: Int) -> (String, _Mirror) {
     return _subscript_get(i)
->>>>>>> f3aa9f47
   }
   @_silgen_name("swift_EnumMirror_subscript")
-  func _subscript_get<T>(i: Int) -> (T, _MirrorType)
+  func _subscript_get<T>(i: Int) -> (T, _Mirror)
 
   var summary: String {
     let maybeCaseName = String(validatingUTF8: self.caseName)
@@ -455,7 +440,7 @@
 
 // Like the other swift_*Mirror_subscript functions declared here and
 // elsewhere, this is implemented in the runtime.  The Swift CC would
-// normally require the String to be returned directly and the _MirrorType
+// normally require the String to be returned directly and the _Mirror
 // indirectly.  However, Clang isn't currently capable of doing that
 // reliably because the size of String exceeds the normal direct-return
 // ABI rules on most platforms.  Therefore, we make this function generic,
@@ -463,11 +448,7 @@
 // extra argument, but does force the string to be returned indirectly.
 @warn_unused_result
 @_silgen_name("swift_ClassMirror_subscript")
-<<<<<<< HEAD
-func _getClassChild(_: Int, _: _MagicMirrorData) -> (String, _Mirror)
-=======
-func _getClassChild<T>(_: Int, _: _MagicMirrorData) -> (T, _MirrorType)
->>>>>>> f3aa9f47
+func _getClassChild<T>(_: Int, _: _MagicMirrorData) -> (T, _Mirror)
 
 #if _runtime(_ObjC)
 @warn_unused_result
